from argparse import ArgumentParser
import bittensor as bt
import torch
import json
from typing import List, Dict, Any, Tuple
import sqlite3
import os
import sys
from copy import deepcopy
import copy
from datetime import datetime, timedelta, timezone
from palaidn.protocol import PalaidnData
import uuid
from pathlib import Path
from os import path, rename
import requests
import time
from dotenv import load_dotenv
import os
import asyncio
import concurrent.futures

from palaidn.utils.fraud_data import FraudData

# Get the current file's directory
current_dir = os.path.dirname(os.path.abspath(__file__))

# Get the parent directory
parent_dir = os.path.dirname(current_dir)

# Get the grandparent directory
grandparent_dir = os.path.dirname(parent_dir)

# Get the great grandparent directory
great_grandparent_dir = os.path.dirname(grandparent_dir)

# Add parent, grandparent, and great grandparent directories to sys.path
sys.path.append(parent_dir)
sys.path.append(grandparent_dir)
sys.path.append(great_grandparent_dir)
from base.neuron import BaseNeuron
from dotenv import load_dotenv


class PalaidnValidator(BaseNeuron):

    alchemy_api_key = 'empty'

    default_db_path = "data/fraud.db"

    fraud_data = FraudData()

    alchemy_transactions = None

    def __init__(self, parser: ArgumentParser):
        args = parser.parse_args()

        super().__init__(parser=parser, profile="validator")
        parser.add_argument(
            "--db",
            type=str,
            default=self.default_db_path,
            help="Path to the validator database",
        )

        # Check if the arguments are already defined before adding them
        if not any(arg.dest == 'subtensor.network' for arg in parser._actions):
            parser.add_argument('--subtensor.network', type=str, help="The subtensor network to connect to")
        if not any(arg.dest == 'subtensor.chain_endpoint' for arg in parser._actions):
            parser.add_argument('--subtensor.chain_endpoint', type=str, help="The subtensor chain_endpoint to connect to")
        if not any(arg.dest == 'netuid' for arg in parser._actions):
            parser.add_argument('--netuid', type=int, help="The network UID")
        if not any(arg.dest == 'wallet.name' for arg in parser._actions):
            parser.add_argument('--wallet.name', type=str, help="The name of the wallet to use")
        if not any(arg.dest == 'wallet.hotkey' for arg in parser._actions):
            parser.add_argument('--wallet.hotkey', type=str, help="The hotkey of the wallet to use")
        if not any(arg.dest == 'logging.debug' for arg in parser._actions):
            parser.add_argument('--logging.debug', action='store_true', help="Enable debug logging")

        args = parser.parse_args()

        bt.logging.add_args(parser)
        bt.logging.debug("Parsed arguments2:", args)

        self.timeout = 12
        self.neuron_config = None
        self.wallet =  None
        self.subtensor = None
        self.dendrite = None
        self.metagraph = None
        self.scores = None
        self.hotkeys = None
        self.subtensor_connection = None
        self.miner_responses = None
        self.max_targets = None
        self.target_group = None
        self.blacklisted_miner_hotkeys = []
        self.load_validator_state = None
        self.data_entry = None
        self.uid = None
        self.loop = asyncio.get_event_loop()
        self.thread_executor = concurrent.futures.ThreadPoolExecutor(thread_name_prefix='asyncio')
        self.axon_port = getattr(args, 'axon.port', None) 

        load_dotenv()  # take environment variables from .env.
        self.paypangea_api_key = os.getenv('PAYPANGEA_API_KEY')

    def apply_config(self, bt_classes) -> bool:
        """applies the configuration to specified bittensor classes"""
        try:
            self.neuron_config = self.config(bt_classes=bt_classes)
        except AttributeError as e:
            bt.logging.error(f"unable to apply validator configuration: {e}")
            raise AttributeError from e
        except OSError as e:
            bt.logging.error(f"unable to create logging directory: {e}")
            raise OSError from e

        return True

    async def initialize_connection(self):
        if self.subtensor is None:
            try:
                self.subtensor = bt.subtensor(config=self.neuron_config)
                bt.logging.info(f"Connected to {self.neuron_config.subtensor.network} network")
            except Exception as e:
                bt.logging.error(f"Failed to initialize subtensor: {str(e)}")
                self.subtensor = None

        return self.subtensor

    async def get_subtensor(self):
        if self.subtensor is None:
            self.subtensor = bt.subtensor(config=self.neuron_config)
        return self.subtensor

    async def sync_metagraph(self):
        subtensor = await self.get_subtensor()
        self.metagraph.sync(subtensor=subtensor, lite=True)
        return self.metagraph

    def check_vali_reg(self, metagraph, wallet, subtensor) -> bool:
        """validates the validator has registered correctly"""
        if wallet.hotkey.ss58_address not in metagraph.hotkeys:
            bt.logging.error(
                f"your validator: {wallet} is not registered to chain connection: {subtensor}. run btcli register and try again"
            )
            return False

        return True

    def setup_bittensor_objects(
        self, neuron_config
    ) -> Tuple[bt.wallet, bt.subtensor, bt.dendrite, bt.metagraph]:
        """sets up the bittensor objects"""
        try:
            wallet = bt.wallet(config=neuron_config)
            subtensor = bt.subtensor(config=neuron_config)
            dendrite = bt.dendrite(wallet=wallet)
            metagraph = subtensor.metagraph(neuron_config.netuid)
        except AttributeError as e:
            bt.logging.error(f"unable to setup bittensor objects: {e}")
            raise AttributeError from e

        self.hotkeys = copy.deepcopy(metagraph.hotkeys)

        return wallet, subtensor, dendrite, metagraph

    def serve_axon(self):
        """Serve the axon to the network"""
        bt.logging.info("Serving axon...")
        
        self.axon = bt.axon(wallet=self.wallet)

        self.axon.serve(netuid=self.neuron_config.netuid, subtensor=self.subtensor)

    def initialize_neuron(self) -> bool:
        """initializes the neuron

        Args:
            none

        Returns:
            bool:
                a boolean value indicating success/failure of the initialization
        Raises:
            AttributeError:
                AttributeError is raised if the neuron initialization failed
            IndexError:
                IndexError is raised if the hotkey cannot be found from the metagraph
        """

        bt.logging.set_config(config=self.neuron_config.logging)

        bt.logging.debug(
            f"initializing validator for subnet: {self.neuron_config.netuid} on network: {self.neuron_config.subtensor.chain_endpoint} with config: {self.neuron_config}"
        )

        # setup the bittensor objects
        wallet, subtensor, dendrite, metagraph = self.setup_bittensor_objects(
            self.neuron_config
        )

        bt.logging.info(
            f"bittensor objects initialized:\nmetagraph: {metagraph}\nsubtensor: {subtensor}\nwallet: {wallet}\nlogging: {dendrite}"
        )
 
        # validate that the validator has registered to the metagraph correctly
        if not self.validator_validation(metagraph, wallet, subtensor):
            raise IndexError("unable to find validator key from metagraph")

        # get the unique identity (uid) from the network
        validator_uid = metagraph.hotkeys.index(wallet.hotkey.ss58_address)

        self.uid = validator_uid
        bt.logging.info(f"validator is running with uid: {validator_uid}")

        self.wallet = wallet
        self.subtensor = subtensor
        self.dendrite = dendrite
        self.metagraph = metagraph

        # read command line arguments and perform actions based on them
        args = self._parse_args(parser=self.parser)

        if args:
            if args.load_state == "False":
                self.load_validator_state = False
            else:
                self.load_validator_state = True

            if self.load_validator_state:
                self.load_state()
            else:
                self.init_default_scores()

            if args.max_targets:
                self.max_targets = args.max_targets
            else:
                self.max_targets = 256
            self.db_path = args.db
        else:
            # setup initial scoring weights
            self.init_default_scores()
            self.max_targets = 256
            self.db_path = self.default_db_path

        self.target_group = 0

        return True

    def _parse_args(self, parser):
        """parses the command line arguments"""
        return parser.parse_args()

    def check_erc20_transaction_exists(self, transaction_hash, base_address, sender):
        """
        Checks if a transaction exists on Ethereum using Alchemy API and returns two bools:
        [transaction_exists, had_error]
        """

        # First check if base_address matches sender
        if base_address != sender:
            bt.logging.error(f"Sender {sender} does not match base_address {base_address}.")
            return [False, False]  # Transaction doesn't exist, no error occurred

        url = f"https://eth-mainnet.g.alchemy.com/v2/{self.alchemy_api_key}"

        headers = {
            "accept": "application/json",
            'Content-Type': 'application/json',
        }

        # Prepare JSON-RPC payload to query transaction by hash
        payload = {
            "jsonrpc": "2.0",
            "method": "eth_getTransactionByHash",
            "params": [transaction_hash],
            "id": 1,
        }


        bt.logging.debug(f"Calling alchemy for check_erc20_transaction_exists.")

        try:
            # Make the API request to Alchemy
            response = requests.post(url, json=payload, headers=headers)
            response_data = response.json()

            # Check if the transaction exists
            if response_data.get("result") is not None:

                result_query = response_data.get("result")

                # Extract 'from' and 'to' fields from the result
                transaction_from = result_query.get("from")
                transaction_to = result_query.get("to")

                # Check if the base_address exists in 'from' or 'to' fields
                if base_address not in [transaction_from, transaction_to]:
                    bt.logging.error(f"Base address {base_address} is not present in 'from' or 'to' fields.")

                    return [False, False]  # Transaction doesn't exist, no error
                        

                return [True, False]  # Transaction exists, no error
            else:
                return [False, False]  # Transaction does not exist, no error

        except Exception as e:
            bt.logging.error(f"Error querying Alchemy for transaction {transaction_hash}: {e}")
            return [False, True]  # Transaction doesn't exist, but there was an error
  
    def validator_validation(self, metagraph, wallet, subtensor) -> bool:
        """this method validates the validator has registered correctly"""
        if wallet.hotkey.ss58_address not in metagraph.hotkeys:
            bt.logging.error(
                f"your validator: {wallet} is not registered to chain connection: {subtensor}. run btcli register and try again"
            )
            return False

        return True

    def connect_db(self):
        """connects to the sqlite database"""
        return sqlite3.connect(self.db_path)
        
    def process_miner_data(
            self, processed_uids: torch.tensor, transactions: list
        ) -> list:
            """
            Processes responses received by miners.

            Args:
                processed_uids: list of uids that have been processed
                transactions: list of deserialized synapses
            """

            transactions_dict = {}

            bt.logging.warning(f"Processing data sent from UID {self.uid}.")

            # Initialize a dictionary to track how many miners fetched each transaction
            transaction_counter = {}

            # Store transactions that need to be checked (fetched by <80% miners)
            transactions_to_check = []

            total_synapses = len(transactions)  # Total number of synapses

            # Define a threshold of 80%
            threshold = 0.8 

            # First pass: count how many miners fetched each transaction
            for synapse in transactions:
                if synapse.wallet_address:
                    transaction_data = synapse.transactions_dict
                    uid = synapse.neuron_uid

                    # Check if miner's hotkey is not blacklisted
                    if self.hotkeys[uid] not in self.blacklisted_miner_hotkeys:
                        if transaction_data:
                            # Count how many miners fetched each transaction
                            for txn in transaction_data:
                                txn_id = txn.transaction_hash
                                if txn_id:
                                    transaction_counter[txn_id] = transaction_counter.get(txn_id, 0) + 1

            # Second pass: filter transactions for further checking
            for synapse in transactions:
                if synapse.wallet_address:
                    transaction_data = synapse.transactions_dict
                    base_address = synapse.wallet_address
                    uid = synapse.neuron_uid

                    # Check if miner's hotkey is not blacklisted
                    if self.hotkeys[uid] not in self.blacklisted_miner_hotkeys:
                        if transaction_data:
                            # Filter transactions that need further checking
                            filtered_transactions = [
                                txn for txn in transaction_data
                                if transaction_counter[txn.transaction_hash] < threshold * total_synapses or total_synapses < 5
                            ]

                            # Log and store filtered transactions
                            if filtered_transactions:
                                bt.logging.debug(
                                    f"Miner {uid} provided {len(filtered_transactions)} transactions that will be saved for further checking."
                                )

                                transactions_to_check.append({
                                    "uid": uid,
                                    "hotkey": self.hotkeys[uid],
                                    "base_address": base_address,
                                    "filtered_transactions": filtered_transactions
                                })
                            else:
                                bt.logging.debug(f"All transactions from miner {uid} were fetched by >= 80% of miners, skipping.")
                else:
                    bt.logging.warning("Synapse data is incomplete or not in the expected format.")


            # Process the transactions_to_check array
            for txn_info in transactions_to_check:
                uid = txn_info["uid"]
                hotkey = txn_info["hotkey"]
                base_address = txn_info["base_address"]
                filtered_transactions = txn_info["filtered_transactions"]

                # Process each filtered transaction
                for txn in filtered_transactions:
                    transaction_hash = txn.transaction_hash

                    # Only perform the blockchain check and blacklisting if the UID is not blacklisted
                    if hotkey not in self.blacklisted_miner_hotkeys:
                        if transaction_hash:
                            # Check if the category is "erc20"
                            if txn.category == "erc20":
                                # Call existing function for ERC20
                                existsAndValid = self.check_alchemy_transaction(transaction_hash, base_address, txn.sender)
                            else:
                                # For any other category, use the new method with alchemy_transactions
                                existsAndValid = self.check_alchemy_transaction(transaction_hash, base_address, txn.sender)

                            # First value: whether the transaction exists and is valid
                            # Second value: whether an error occurred
                            if existsAndValid[0]:  # Transaction exists and is valid
                                bt.logging.debug(f"Transaction {transaction_hash} exists on the blockchain and is valid.")
                            else:
                                # Handle the error case if there was one
                                if existsAndValid[1]:  # An error occurred
                                    bt.logging.error(f"Error occurred while checking transaction {transaction_hash} for miner {uid}.")
                                else:
                                    # Transaction does not exist or is invalid, no error during the check
                                    bt.logging.warning(f"Transaction {transaction_hash} does not exist on the blockchain, miner {uid} made it up.")
                                    # Blacklist the miner who made up the transaction
                                    self.blacklist_miner(hotkey)

                    else:
                        bt.logging.debug(f"Skipping blockchain check for blacklisted UID {uid}.")

            # Iterate over synapse transactions and save to DB if valid
            for synapse in transactions:
                # Ensure synapse has expected elements
                if synapse.wallet_address:
                    transaction_data = synapse.transactions_dict
                    uid = synapse.neuron_uid

                    if self.hotkeys[uid] not in self.blacklisted_miner_hotkeys:
                        if uid == self.uid:
                            bt.logging.debug(f"{uid} is offline or is not a miner")
                        else:
                            # Ensure transaction_data is not None and not empty before processing
                            if transaction_data is not None and transaction_data != []:
                                transaction_count = len(transaction_data)

                                if transaction_count < 500:
                                    bt.logging.debug(
                                        f"Miner {uid} fetched {transaction_count} transactions and they will be saved."
                                    )

                                    # Insert all transactions into the database
                                    self.fraud_data.insert_into_database(base_address, transaction_data, self.metagraph.hotkeys)
                                else:
                                    bt.logging.warning(
                                        f"Miner {uid} fetched {transaction_count} transactions, which exceeds the 500 limit. Skipping insertion."
                                    )
                            else:
                                bt.logging.debug(f"UID {uid} responded, but did not fetch any transactions and will be skipped.")

                    else:
                        bt.logging.warning("Miner was blacklisted, I do not care what he sends :)")
                else:
                    bt.logging.warning("Synapse data is incomplete or not in the expected format.")

    def add_new_miners(self):
        """
        adds new miners to the database, if there are new hotkeys in the metagraph
        """
        if self.hotkeys:
            uids_with_stake = self.metagraph.total_stake >= 0.0
            for i, hotkey in enumerate(self.metagraph.hotkeys):
                if (hotkey not in self.hotkeys) and (i not in uids_with_stake):
                    coldkey = self.metagraph.coldkeys[i]

                    if self.miner_stats.init_miner_row(hotkey, coldkey, i):
                        bt.logging.info(f"added new miner to the database: {hotkey}")
                    else:
                        bt.logging.error(
                            f"failed to add new miner to the database: {hotkey}"
                        )

<<<<<<< HEAD
    def blacklist_miner(self, hotkey):
        """Add the miner  to the blacklist."""
=======
    def blacklist_miner(self, uid):
        """Add the miner UID to the blacklist."""
>>>>>>> 476f410e
        
        # Initialize as an empty set if it's None
        if self.blacklisted_miner_hotkeys is None:
            self.blacklisted_miner_hotkeys = set()

        # Add the hotkey to the blacklist if it's not already present
<<<<<<< HEAD
        if hotkey not in self.blacklisted_miner_hotkeys:
            self.blacklisted_miner_hotkeys.append(hotkey)

            self.save_state()
            bt.logging.info(f"Miner {hotkey} has been blacklisted.")
=======
        if uid not in self.blacklisted_miner_hotkeys:
            self.blacklisted_miner_hotkeys.append(uid)

            self.save_state()
            bt.logging.info(f"Miner {uid} has been blacklisted.")
>>>>>>> 476f410e


    def check_hotkeys(self):
        """Checks if some hotkeys have been replaced or removed in the metagraph and adjusts scores accordingly."""
            # Ensure blacklisted_miner_hotkeys is initialized as an empty list if it's None
        if self.blacklisted_miner_hotkeys is None:
            self.blacklisted_miner_hotkeys = []

        if self.hotkeys:
            # Check if the known state length matches with the current metagraph hotkey length
            current_hotkeys = self.metagraph.hotkeys

            if len(self.hotkeys) == len(current_hotkeys):
                for i, hotkey in enumerate(current_hotkeys):
                    # Check for mismatching hotkeys and reset scores
                    if self.hotkeys[i] != hotkey:
                        bt.logging.debug(
                            f"index '{i}' has mismatching hotkey. old hotkey: '{self.hotkeys[i]}', new hotkey: '{hotkey}'. Resetting score to 0.0"
                        )
                        bt.logging.debug(f"Score before reset: {self.scores[i]}")
                        self.scores[i] = 0.0
                        bt.logging.debug(f"Score after reset: {self.scores[i]}")

                # Remove replaced hotkeys from the blacklist
                hotkeys_to_remove = []
                for blacklisted_hotkey in self.blacklisted_miner_hotkeys:
                    if blacklisted_hotkey not in current_hotkeys:
                        bt.logging.info(f"Removing replaced hotkey '{blacklisted_hotkey}' from blacklist.")
                        hotkeys_to_remove.append(blacklisted_hotkey)
                
                # Remove the hotkeys that have been replaced
                for hotkey in hotkeys_to_remove:
                    self.blacklisted_miner_hotkeys.remove(hotkey)

            elif len(self.hotkeys) < len(current_hotkeys):
                # If the metagraph has more hotkeys, append 0.0 for new ones
                bt.logging.info(
                    f"Metagraph has more hotkeys, adjusting scores. "
                    f"Expected: {len(current_hotkeys)}, had: {len(self.hotkeys)}"
                )
                while len(self.scores) < len(current_hotkeys):
                    self.scores.append(0.0)
                    bt.logging.debug(f"Added 0.0 for new hotkey, total scores: {len(self.scores)}")

            else:
                # If the metagraph has fewer hotkeys, initialize default scores
                bt.logging.info(
                    f"Metagraph has fewer hotkeys, initializing default scores. "
                    f"Expected: {len(current_hotkeys)}, had: {len(self.hotkeys)}"
                )
                self.init_default_scores()

            # Update the local copy of hotkeys to match the metagraph
            self.hotkeys = copy.deepcopy(self.metagraph.hotkeys)

        else:
            # Initialize hotkeys and scores for the first time
            self.hotkeys = copy.deepcopy(self.metagraph.hotkeys)
            self.scores = [0.0] * len(self.hotkeys)
            bt.logging.info(f"Initialized scores for {len(self.hotkeys)} hotkeys.")

    def init_default_scores(self) -> None:
        """Validators without previous validation knowledge should start
        with default score of 0.0 for each uid. The method can also be
        used to reset the scores in case of an internal error."""
        
        bt.logging.info("initiating validator with default scores for each uid")
        self.scores = [0.0] * len(self.metagraph.uids)
        bt.logging.info(f"validation weights have been initialized: {self.scores}")

    def save_state(self):
        """saves the state of the validator to a file"""
        bt.logging.info("saving validator state")

        # save the state of the validator to file
        torch.save(
            {
                "step": self.step,
                "scores": self.scores,
                "hotkeys": self.hotkeys,
                "last_updated_block": self.last_updated_block,
                "blacklisted_miner_hotkeys": self.blacklisted_miner_hotkeys,
            },
            self.base_path + "/state.pt",
        )

        bt.logging.debug(
            f"saved the following state to a file: step: {self.step}, scores: {self.scores}, hotkeys: {self.hotkeys}, last_updated_block: {self.last_updated_block}, blacklisted_miner_hotkeys: {self.blacklisted_miner_hotkeys}"
        )

    def reset_validator_state(self, state_path):
        """inits the default validator state. should be invoked only
        when an exception occurs and the state needs to reset"""

        # rename current state file in case manual recovery is needed
        rename(
            state_path,
            f"{state_path}-{int(datetime.now().timestamp())}.autorecovery",
        )

        self.init_default_scores()
        self.step = 0
        self.last_updated_block = 0
        self.hotkeys = None
        self.blacklisted_miner_hotkeys = None

    def load_state(self):
        """loads the state of the validator from a file"""

        # load the state of the validator from file
        state_path = self.base_path + "/state.pt"
        if path.exists(state_path):
            try:
                bt.logging.info("loading validator state")
                state = torch.load(state_path)
                bt.logging.debug(f"loaded the following state from file: {state}")
                self.step = state["step"]
                self.scores = state["scores"]
                self.hotkeys = state["hotkeys"]
                self.last_updated_block = state["last_updated_block"]
                # if "blacklisted_miner_hotkeys" in state.keys():
                #     self.blacklisted_miner_hotkeys = state["blacklisted_miner_hotkeys"]

                bt.logging.info(f"scores loaded from saved file: {self.scores}")
            except Exception as e:
                bt.logging.error(
                    f"validator state reset because an exception occurred: {e}"
                )
                self.reset_validator_state(state_path=state_path)

        else:
            self.init_default_scores()

    def get_uids_to_query(self, all_axons) -> list:
        """returns the list of uids to query"""

        # get uids with a positive stake
        uids_with_stake = self.metagraph.total_stake >= 0.0
        bt.logging.trace(f"uids with a positive stake: {uids_with_stake}: {len(uids_with_stake)}")

        # get uids with an ip address of 0.0.0.0
        invalid_uids = torch.tensor(
            [
                bool(value)
                for value in [
                    ip != "0.0.0.0"
                    for ip in [
                        self.metagraph.neurons[uid].axon_info.ip
                        for uid in self.metagraph.uids.tolist()
                    ]
                ]
            ],
            dtype=torch.bool,
        )
        bt.logging.trace(f"uids with 0.0.0.0 as an ip address: {invalid_uids}")

        # get uids that have their hotkey blacklisted
        blacklisted_uids = []
        if self.blacklisted_miner_hotkeys:
            for hotkey in self.blacklisted_miner_hotkeys:
                if hotkey in self.metagraph.hotkeys:
                    blacklisted_uids.append(self.metagraph.hotkeys.index(hotkey))
                else:
                    bt.logging.trace(
                        f"blacklisted hotkey {hotkey} was not found from metagraph"
                    )

            bt.logging.debug(f"blacklisted the following uids: {blacklisted_uids}")

        # convert blacklisted uids to tensor
        blacklisted_uids_tensor = torch.tensor(
            [uid not in blacklisted_uids for uid in self.metagraph.uids.tolist()],
            dtype=torch.bool,
        )

        bt.logging.trace(f"blacklisted uids: {blacklisted_uids_tensor}")

        # determine the uids to filter
        uids_to_filter = torch.logical_not(
            ~blacklisted_uids_tensor | ~invalid_uids | ~uids_with_stake
        )

        bt.logging.trace(f"uids to filter: {uids_to_filter}")

        # define uids to query
        uids_to_query = [
            axon
            for axon, keep_flag in zip(all_axons, uids_to_filter)
            if keep_flag.item()
        ]

        # define uids to filter
        final_axons_to_filter = [
            axon
            for axon, keep_flag in zip(all_axons, uids_to_filter)
            if not keep_flag.item()
        ]

        uids_not_to_query = [
            self.metagraph.hotkeys.index(axon.hotkey) for axon in final_axons_to_filter
        ]

        bt.logging.trace(f"final axons to filter: {final_axons_to_filter}")
        bt.logging.debug(f"filtered uids: {uids_not_to_query}")

        # reduce the number of simultaneous uids to query
        if self.max_targets < 256:
            start_idx = self.max_targets * self.target_group
            end_idx = min(
                len(uids_to_query), self.max_targets * (self.target_group + 1)
            )
            if start_idx == end_idx:
                return [], []
            if start_idx >= len(uids_to_query):
                raise IndexError(
                    "starting index for querying the miners is out-of-bounds"
                )

            if end_idx >= len(uids_to_query):
                end_idx = len(uids_to_query)
                self.target_group = 0
            else:
                self.target_group += 1

            bt.logging.debug(
                f"list indices for uids to query starting from: '{start_idx}' ending with: '{end_idx}'"
            )
            uids_to_query = uids_to_query[start_idx:end_idx]

        list_of_uids = [
            self.metagraph.hotkeys.index(axon.hotkey) for axon in uids_to_query
        ]

        list_of_hotkeys = [axon.hotkey for axon in uids_to_query]

        bt.logging.debug(f"sending query to the following hotkeys: {list_of_hotkeys}: {len(list_of_hotkeys)}")

        return uids_to_query, list_of_uids, blacklisted_uids, uids_not_to_query

    async def run_sync_in_async(self, fn):
        return await self.loop.run_in_executor(self.thread_executor, fn)

    def calculate_miner_scores(self):
        """
        Calculates the scores for miners based on their performance in the last 12 hours.
        The score is the number of transactions they submitted. All times are in UTC.
        If the miner is blacklisted, their transaction count is set to 0.
        """
        # Initialize earnings to 1.0 for each miner (1.0 is the base score)
        earnings = [1.0] * len(self.metagraph.uids)

        conn = sqlite3.connect(self.db_path)
        cursor = conn.cursor()

        now = datetime.now(timezone.utc)
        timeframe = now - timedelta(hours=12)

        # Query the transaction count for each miner in the last 12 hours
        cursor.execute(
            """
            SELECT minerID, COUNT(*) as transaction_count
            FROM wallet_transactions
            WHERE scan_date >= ? AND scan_date <= ?
            GROUP BY minerID
            """,
            (timeframe.isoformat(), now.isoformat())
        )
        transaction_rows = cursor.fetchall()

        conn.close()

        # Process the transaction counts and adjust earnings for each miner
        for row in transaction_rows:
            miner_id, transaction_count = row

            int_miner_id = int(miner_id)  # Convert minerID to an integer

            # If the miner is blacklisted, set their transaction count to 0
            if self.metagraph.hotkeys[int_miner_id] in self.blacklisted_miner_hotkeys:
                bt.logging.debug(f"Miner {int_miner_id} is blacklisted. Transaction count set to 0.")
                transaction_count = 0
            else:
                bt.logging.debug(f"Miner {int_miner_id} has {transaction_count} transactions.")

            # Add the transaction count to the miner's score
            earnings[int_miner_id] += transaction_count

            bt.logging.debug(f"{int_miner_id}: miner_performance {earnings[int_miner_id]}")

        bt.logging.debug("Miner performance calculated")
        bt.logging.debug(f"Scans {earnings}")
        return earnings

    async def set_weights(self):
        bt.logging.info("Entering set_weights method")
        # Calculate miner scores and normalize weights as before
        earnings = self.calculate_miner_scores()
        
        total_earnings = sum(earnings)

        # Normalize the array
        if total_earnings > 0:
            weights = [e / total_earnings for e in earnings]
        else:
            weights = earnings  # If total is 0, keep the original earnings

        bt.logging.debug(f"earnings: {weights}")
        # Check stake
        uid = self.metagraph.hotkeys.index(self.wallet.hotkey.ss58_address)
        stake = float(self.metagraph.S[uid])
        if stake < 1.0:
            bt.logging.error("Insufficient stake. Failed in setting weights.")
            return False

        if self.subtensor is None:
            bt.logging.warning("Subtensor is None. Attempting to reinitialize...")
            self.subtensor = await self.initialize_connection()
            if self.subtensor is None:
                bt.logging.error("Failed to reinitialize subtensor. Cannot set weights.")
                return False
            
            # self.subtensor.blocks_since_last_update(self.neuron_config.netuid, self.uid) > self.subtensor.weights_rate_limit(self.neuron_config.netuid)


        try:
            # Check if enough blocks have passed since the last update
            if self.subtensor.blocks_since_last_update(self.neuron_config.netuid, self.uid) > self.subtensor.weights_rate_limit(self.neuron_config.netuid):
                bt.logging.info("Attempting to set weights with 120 second timeout")
                
                # Run set_weights in a separate thread using asyncio.to_thread
                result = await asyncio.wait_for(
                    asyncio.to_thread(
                        self.subtensor.set_weights,
                        netuid=self.neuron_config.netuid,
                        wallet=self.wallet,
                        uids=self.metagraph.uids,
                        weights=weights,
                        version_key=self.spec_version,
                        wait_for_inclusion=False,
                        wait_for_finalization=True,
                        max_retries=3
                    ),
                    timeout=120  # 120 second timeout
                )

                # Process the result
                if result[0] is True:
                    bt.logging.debug(f"Set weights result: {result}")
                    return True
                else:
                    bt.logging.warning(f"set_weights failed {result}")

            else:
                # If not enough blocks have passed, calculate the blocks to wait
                blocks_since_last_update = self.subtensor.blocks_since_last_update(self.neuron_config.netuid, self.uid)
                weights_rate_limit = self.subtensor.weights_rate_limit(self.neuron_config.netuid)
                blocks_to_wait = weights_rate_limit - blocks_since_last_update
                bt.logging.info(f"Need to wait {blocks_to_wait} more blocks to set weight.")

        except asyncio.TimeoutError:
            bt.logging.error("Timeout occurred while setting weights (120 seconds elapsed).")
        except Exception as e:
            bt.logging.error(f"Error setting weight: {str(e)}")


        
        return False

    def check_alchemy_transaction(self, transaction_hash, base_address, sender):
        """
        Checks if a non-ERC20 transaction exists in alchemy_transactions. 
        If alchemy_transactions is empty, fetch new transactions from Alchemy.
        """
        if not self.alchemy_transactions:
            try:
                # Reset alchemy_transactions and populate it with the latest transfers with a timeout
<<<<<<< HEAD
                self.alchemy_transactions = self.get_erc20_transfers(base_address, timeout=10)  # Set a 10-second timeout
=======
                self. = self.get_erc20_transfers(base_address, timeout=10)  # Set a 10-second timeout
>>>>>>> 476f410e
            except requests.Timeout:
                bt.logging.error(f"Timeout occurred while fetching ERC20 transfers for {base_address}.")
                return [False, True]  # Error occurred
            except requests.RequestException as e:
                bt.logging.error(f"Error fetching ERC20 transfers for {base_address}: {e}")
                return [False, True]  # General error occurred
            
        if self.alchemy_transactions[0] == False:
            return [False, True]  # Error occurred
        
        # Search for the transaction in the alchemy_transactions list
        for txn in self.alchemy_transactions:
            if txn['hash'] == transaction_hash:
                bt.logging.debug(f"Transaction {transaction_hash} found in alchemy transactions.")
                return [True, False]  # Transaction exists, no error

        # Transaction not found
        bt.logging.debug(f"Transaction {transaction_hash} not found in alchemy transactions.")
        return [False, False]  # Transaction does not exist, no error
    
    def get_erc20_transfers(self, wallet_address: str, timeout: int = 10) -> List[Dict[str, Any]]:
        """
        Retrieves ERC20, ERC721, and ERC1155 transfers for a wallet address from Alchemy.
        Includes a timeout to prevent hanging.
        """
        url = f"https://eth-mainnet.g.alchemy.com/v2/{self.alchemy_api_key}"

        headers = {
            'Content-Type': 'application/json'
        }

        payload = {
            "jsonrpc": "2.0",
            "method": "alchemy_getAssetTransfers",
            "params": [{
                "fromBlock": "0x0",
                "toBlock": "latest",
                "fromAddress": wallet_address,
                "category": ["erc721", "erc20", "erc1155"],
                "withMetadata": True,
                "excludeZeroValue": True
            }],
            "id": 1
        }


        bt.logging.debug(f"Calling alchemy for transactions.")

        try:
            # Make the request with a timeout to avoid hanging
            response = requests.post(url, json=payload, headers=headers, timeout=timeout)
            response.raise_for_status()  # Raise exception for bad responses (4xx/5xx)

            data = response.json()

            return data.get('result', {}).get('transfers', [])

        except requests.Timeout:
            bt.logging.error(f"Timeout occurred while fetching transfers for {wallet_address}.")
            return [False]  # Return an empty list if the request times out

        except requests.RequestException as e:
            bt.logging.error(f"Error fetching transfers for {wallet_address}: {e}")
            return [False]  # Return an empty list in case of any other error<|MERGE_RESOLUTION|>--- conflicted
+++ resolved
@@ -490,32 +490,20 @@
                             f"failed to add new miner to the database: {hotkey}"
                         )
 
-<<<<<<< HEAD
+
     def blacklist_miner(self, hotkey):
         """Add the miner  to the blacklist."""
-=======
-    def blacklist_miner(self, uid):
-        """Add the miner UID to the blacklist."""
->>>>>>> 476f410e
-        
+
         # Initialize as an empty set if it's None
         if self.blacklisted_miner_hotkeys is None:
             self.blacklisted_miner_hotkeys = set()
 
         # Add the hotkey to the blacklist if it's not already present
-<<<<<<< HEAD
         if hotkey not in self.blacklisted_miner_hotkeys:
             self.blacklisted_miner_hotkeys.append(hotkey)
 
             self.save_state()
             bt.logging.info(f"Miner {hotkey} has been blacklisted.")
-=======
-        if uid not in self.blacklisted_miner_hotkeys:
-            self.blacklisted_miner_hotkeys.append(uid)
-
-            self.save_state()
-            bt.logging.info(f"Miner {uid} has been blacklisted.")
->>>>>>> 476f410e
 
 
     def check_hotkeys(self):
@@ -892,11 +880,8 @@
         if not self.alchemy_transactions:
             try:
                 # Reset alchemy_transactions and populate it with the latest transfers with a timeout
-<<<<<<< HEAD
                 self.alchemy_transactions = self.get_erc20_transfers(base_address, timeout=10)  # Set a 10-second timeout
-=======
-                self. = self.get_erc20_transfers(base_address, timeout=10)  # Set a 10-second timeout
->>>>>>> 476f410e
+
             except requests.Timeout:
                 bt.logging.error(f"Timeout occurred while fetching ERC20 transfers for {base_address}.")
                 return [False, True]  # Error occurred
